{
  "root": true,
  "plugins": [
<<<<<<< HEAD
    "jsdoc"
  ],
  "extends": [
    "airbnb-base"
=======
    "jsdoc",
    "node"
  ],
  "extends": [
    "airbnb",
    "plugin:node/recommended"
>>>>>>> b32e61f3
  ],
  "parser": "babel-eslint",
  "env": {
    "jasmine": true,
    "mocha": true,
    "node": true
  },
  "rules": {
    "indent": [ "error", 2 ],
    "require-jsdoc": "off",
    "valid-jsdoc": [ "error", {
      "prefer": {
        "arg": "param",
        "return": "returns"
      },
      "preferType": {
        "Boolean": "boolean",
        "Number": "number",
        "String": "string",
        "object": "Object",
        "array": "Array",
        "date": "Date",
        "regexp": "RegExp",
        "Regexp": "RegExp",
        "promise": "Promise"
      },
      "requireReturn": true
    }],
    "jsdoc/check-param-names": "error",
    "jsdoc/check-tag-names": "error",
    "jsdoc/check-types": "off",
    "jsdoc/newline-after-description": "error",
    "jsdoc/require-description-complete-sentence": "off",
    "jsdoc/require-example": "off",
    "jsdoc/require-hyphen-before-param-description": "error",
    "jsdoc/require-param": "error",
    "jsdoc/require-param-description": "error",
    "jsdoc/require-param-name": "error",
    "jsdoc/require-param-type": "error",
    "jsdoc/require-returns-description": "error",
    "jsdoc/require-returns-type": "error",
    "generator-star-spacing": "off",
    "import/no-extraneous-dependencies": "off",
    "import/newline-after-import": "off",
    "class-methods-use-this": "off",
    "no-warning-comments": "off",
    "no-unused-vars": [
      "error",
      { "argsIgnorePattern": "^_" }
    ],
    "no-useless-escape": "off",
    "no-console": "warn",
    "spaced-comment": "off",
    "require-yield": "off",
    "prefer-template": "warn",
    "no-underscore-dangle": "off",
    "comma-dangle": [
      "warn",
      "never"
    ],
    "strict": "off",
    "guard-for-in": "off",
    "object-shorthand": "off",
    "space-before-function-paren": [
      "error",
      {
        "anonymous": "always",
        "named": "never",
        "asyncArrow": "always"
      }
    ],
    "brace-style": [
      2,
      "stroustrup"
    ],
    "max-len": [
      2,
      {
        "code": 100,
        "ignorePattern": "(https?:|JSON\\.parse|[Uu]rl =)"
      }
    ],
    "arrow-parens": ["error", "always"],
    "prefer-destructuring": "off",
    "function-paren-newline": ["error", "consistent"]
  }
}<|MERGE_RESOLUTION|>--- conflicted
+++ resolved
@@ -1,19 +1,12 @@
 {
   "root": true,
   "plugins": [
-<<<<<<< HEAD
-    "jsdoc"
-  ],
-  "extends": [
-    "airbnb-base"
-=======
     "jsdoc",
     "node"
   ],
   "extends": [
-    "airbnb",
+    "airbnb-base",
     "plugin:node/recommended"
->>>>>>> b32e61f3
   ],
   "parser": "babel-eslint",
   "env": {
