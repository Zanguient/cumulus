SyncGranuleCatchDuplicateErrorTest:
  Comment: 'Catch DuplicateError for SyncGranule'
  StartAt: Report
  States:
    Report:
      Type: Task
      Resource: ${SfSnsReportLambdaFunction.Arn}
      CumulusConfig:
        cumulus_message:
          input: '{$}'
      Next: SyncGranuleNoVpc
    SyncGranuleNoVpc:
      CumulusConfig:
        buckets: '{$.meta.buckets}'
        provider: '{$.meta.provider}'
        collection: '{$.meta.collection}'
        stack: '{$.meta.stack}'
        fileStagingDir: 'custom-staging-dir'
        downloadBucket: '{$.cumulus_meta.system_bucket}'
        duplicateHandling: '{$.meta.collection.duplicateHandling}'
        cumulus_message:
          outputs:
            - source: '{$.granules}'
              destination: '{$.meta.input_granules}'
            - source: '{$}'
              destination: '{$.payload}'
            - source: '{$.process}'
              destination: '{$.cumulus_meta.process}'
      Type: Task
      Resource: ${SyncGranuleNoVpcLambdaFunction.Arn}
      Catch:
        - ErrorEquals:
          - 'DuplicateFile'
          ResultPath: '$.meta.caughtError'
          Next: StopStatus
        - ErrorEquals:
          - States.ALL
          ResultPath: '$.exception'
          Next: StopStatus
      Next: StopStatus
    StopStatus:
      Type: Task
      Resource: ${SfSnsReportLambdaFunction.Arn}
      CumulusConfig:
        sfnEnd: true
        stack: '{$.meta.stack}'
        bucket: '{$.meta.buckets.internal.name}'
        stateMachine: '{$.cumulus_meta.state_machine}'
        executionName: '{$.cumulus_meta.execution_name}'
        cumulus_message:
          input: '{$}'
      Catch:
        - ErrorEquals:
          - States.ALL
          Next: WorkflowFailed
      End: true
    WorkflowFailed:
      Type: Fail
      Cause: 'Workflow failed'
<<<<<<< HEAD

SyncGranuleNoDuplicateHandlingTest:
  Comment: 'No duplicateHandling config for SyncGranule'
=======
    
SyncGranuleDuplicateVersionTest:
  Comment: 'Sync Granule duplicateHandling is version'
  StartAt: Report
  States:
    Report:
      Type: Task
      Resource: ${SfSnsReportLambdaFunction.Arn}
      CumulusConfig:
        cumulus_message:
          input: '{$}'
      Next: SyncGranuleNoVpc
    SyncGranuleNoVpc:
      CumulusConfig:
        buckets: '{$.meta.buckets}'
        provider: '{$.meta.provider}'
        collection: '{$.meta.collection}'
        stack: '{$.meta.stack}'
        fileStagingDir: 'custom-staging-dir'
        downloadBucket: '{$.cumulus_meta.system_bucket}'
        duplicateHandling: 'version'
        cumulus_message:
          outputs:
            - source: '{$.granules}'
              destination: '{$.meta.input_granules}'
            - source: '{$}'
              destination: '{$.payload}'
            - source: '{$.process}'
              destination: '{$.cumulus_meta.process}'
      Type: Task
      Resource: ${SyncGranuleNoVpcLambdaFunction.Arn}
      Catch:
        - ErrorEquals:
          - States.ALL
          ResultPath: '$.exception'
          Next: StopStatus
      Next: StopStatus
    StopStatus:
      Type: Task
      Resource: ${SfSnsReportLambdaFunction.Arn}
      CumulusConfig:
        sfnEnd: true
        stack: '{$.meta.stack}'
        bucket: '{$.meta.buckets.internal.name}'
        stateMachine: '{$.cumulus_meta.state_machine}'
        executionName: '{$.cumulus_meta.execution_name}'
        cumulus_message:
          input: '{$}'
      Catch:
        - ErrorEquals:
          - States.ALL
          Next: WorkflowFailed
      End: true
    WorkflowFailed:
      Type: Fail
      Cause: 'Workflow failed'

SyncGranuleDuplicateSkipTest:
  Comment: 'Sync Granule duplicateHandling is skip'
>>>>>>> 68291cf0
  StartAt: Report
  States:
    Report:
      Type: Task
      Resource: ${SfSnsReportLambdaFunction.Arn}
      CumulusConfig:
        cumulus_message:
          input: '{$}'
      Next: SyncGranuleNoVpc
    SyncGranuleNoVpc:
      CumulusConfig:
        buckets: '{$.meta.buckets}'
        provider: '{$.meta.provider}'
<<<<<<< HEAD
        stack: '{$.meta.stack}'
        fileStagingDir: 'custom-staging-dir'
        downloadBucket: '{$.cumulus_meta.system_bucket}'
=======
        collection: '{$.meta.collection}'
        stack: '{$.meta.stack}'
        fileStagingDir: 'custom-staging-dir'
        downloadBucket: '{$.cumulus_meta.system_bucket}'
        duplicateHandling: 'skip'
>>>>>>> 68291cf0
        cumulus_message:
          outputs:
            - source: '{$.granules}'
              destination: '{$.meta.input_granules}'
            - source: '{$}'
              destination: '{$.payload}'
            - source: '{$.process}'
              destination: '{$.cumulus_meta.process}'
      Type: Task
      Resource: ${SyncGranuleNoVpcLambdaFunction.Arn}
      Catch:
        - ErrorEquals:
          - States.ALL
          ResultPath: '$.exception'
          Next: StopStatus
      Next: StopStatus
    StopStatus:
      Type: Task
      Resource: ${SfSnsReportLambdaFunction.Arn}
      CumulusConfig:
        sfnEnd: true
        stack: '{$.meta.stack}'
        bucket: '{$.meta.buckets.internal.name}'
        stateMachine: '{$.cumulus_meta.state_machine}'
        executionName: '{$.cumulus_meta.execution_name}'
        cumulus_message:
          input: '{$}'
      Catch:
        - ErrorEquals:
          - States.ALL
          Next: WorkflowFailed
      End: true
    WorkflowFailed:
      Type: Fail
      Cause: 'Workflow failed'<|MERGE_RESOLUTION|>--- conflicted
+++ resolved
@@ -57,12 +57,61 @@
     WorkflowFailed:
       Type: Fail
       Cause: 'Workflow failed'
-<<<<<<< HEAD
 
 SyncGranuleNoDuplicateHandlingTest:
   Comment: 'No duplicateHandling config for SyncGranule'
-=======
-    
+  StartAt: Report
+  States:
+    Report:
+      Type: Task
+      Resource: ${SfSnsReportLambdaFunction.Arn}
+      CumulusConfig:
+        cumulus_message:
+          input: '{$}'
+      Next: SyncGranuleNoVpc
+    SyncGranuleNoVpc:
+      CumulusConfig:
+        buckets: '{$.meta.buckets}'
+        provider: '{$.meta.provider}'
+        stack: '{$.meta.stack}'
+        fileStagingDir: 'custom-staging-dir'
+        downloadBucket: '{$.cumulus_meta.system_bucket}'
+        cumulus_message:
+          outputs:
+            - source: '{$.granules}'
+              destination: '{$.meta.input_granules}'
+            - source: '{$}'
+              destination: '{$.payload}'
+            - source: '{$.process}'
+              destination: '{$.cumulus_meta.process}'
+      Type: Task
+      Resource: ${SyncGranuleNoVpcLambdaFunction.Arn}
+      Catch:
+        - ErrorEquals:
+          - States.ALL
+          ResultPath: '$.exception'
+          Next: StopStatus
+      Next: StopStatus
+    StopStatus:
+      Type: Task
+      Resource: ${SfSnsReportLambdaFunction.Arn}
+      CumulusConfig:
+        sfnEnd: true
+        stack: '{$.meta.stack}'
+        bucket: '{$.meta.buckets.internal.name}'
+        stateMachine: '{$.cumulus_meta.state_machine}'
+        executionName: '{$.cumulus_meta.execution_name}'
+        cumulus_message:
+          input: '{$}'
+      Catch:
+        - ErrorEquals:
+          - States.ALL
+          Next: WorkflowFailed
+      End: true
+    WorkflowFailed:
+      Type: Fail
+      Cause: 'Workflow failed'
+
 SyncGranuleDuplicateVersionTest:
   Comment: 'Sync Granule duplicateHandling is version'
   StartAt: Report
@@ -121,31 +170,24 @@
 
 SyncGranuleDuplicateSkipTest:
   Comment: 'Sync Granule duplicateHandling is skip'
->>>>>>> 68291cf0
-  StartAt: Report
-  States:
-    Report:
-      Type: Task
-      Resource: ${SfSnsReportLambdaFunction.Arn}
-      CumulusConfig:
-        cumulus_message:
-          input: '{$}'
-      Next: SyncGranuleNoVpc
-    SyncGranuleNoVpc:
-      CumulusConfig:
-        buckets: '{$.meta.buckets}'
-        provider: '{$.meta.provider}'
-<<<<<<< HEAD
-        stack: '{$.meta.stack}'
-        fileStagingDir: 'custom-staging-dir'
-        downloadBucket: '{$.cumulus_meta.system_bucket}'
-=======
+  StartAt: Report
+  States:
+    Report:
+      Type: Task
+      Resource: ${SfSnsReportLambdaFunction.Arn}
+      CumulusConfig:
+        cumulus_message:
+          input: '{$}'
+      Next: SyncGranuleNoVpc
+    SyncGranuleNoVpc:
+      CumulusConfig:
+        buckets: '{$.meta.buckets}'
+        provider: '{$.meta.provider}'
         collection: '{$.meta.collection}'
         stack: '{$.meta.stack}'
         fileStagingDir: 'custom-staging-dir'
         downloadBucket: '{$.cumulus_meta.system_bucket}'
         duplicateHandling: 'skip'
->>>>>>> 68291cf0
         cumulus_message:
           outputs:
             - source: '{$.granules}'
