--- conflicted
+++ resolved
@@ -37,15 +37,13 @@
 cumulus-from-source:
   prefix: test-src-integration
 
-<<<<<<< HEAD
 lf: 
   prefix: lf-cumulus
   stackName: lf-cumulus-iam
-=======
+  
 mth-cum-test:
   prefix: mth-cum-test
   buckets:
     internal: '{{prefix}}-internal'
     protected: '{{prefix}}-protected'
-    private: '{{prefix}}-private'
->>>>>>> de143a75
+    private: '{{prefix}}-private'