default:
  prefix: test-cumulus-integration
  stackName: '{{prefix}}-iam'
  authorizor: false
  capabilities:
    - CAPABILITY_NAMED_IAM

  system_bucket: cumulus-test-sandbox-internal

  buckets:
    internal: 
      name: cumulus-test-sandbox-internal
      type: internal
    private:
      name: cumulus-test-sandbox-private
      type: private
    protected:
      name: cumulus-test-sandbox-protected
      type: protected
    public:
      name: cumulus-test-sandbox-public
      type: public
    protected-2:
      name: cumulus-test-sandbox-protected-2
      type: protected
    shared:
      name: cumulus-data-shared
      type: shared

  params:
     - name: ResourcePrefix
       value: '{{prefix}}'

cumulus-from-npm:
  prefix: test-npm-integration

cumulus-from-source:
  prefix: test-src-integration

<<<<<<< HEAD
aj:
=======
aj: 
>>>>>>> 2d87b7a8
  prefix: aj-integration

lf: 
  prefix: lf-cumulus
  stackName: lf-cumulus-iam
  
mth-cum-test:
  prefix: mth-cum-test
  buckets:
    internal: '{{prefix}}-internal'
    protected: '{{prefix}}-protected'
    private: '{{prefix}}-private'<|MERGE_RESOLUTION|>--- conflicted
+++ resolved
@@ -37,11 +37,7 @@
 cumulus-from-source:
   prefix: test-src-integration
 
-<<<<<<< HEAD
-aj:
-=======
 aj: 
->>>>>>> 2d87b7a8
   prefix: aj-integration
 
 lf: 
