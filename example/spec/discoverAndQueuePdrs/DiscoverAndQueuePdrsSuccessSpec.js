const { S3 } = require('aws-sdk');
const { buildAndExecuteWorkflow, LambdaStep } = require('@cumulus/integration-tests');

<<<<<<< HEAD
const { loadConfig } = require('../helpers/testUtils');
=======
const { loadConfig, templateFile, deleteFolder } = require('../helpers/testUtils');
>>>>>>> 6aae1e9a

const s3 = new S3();
const config = loadConfig();
const lambdaStep = new LambdaStep();

const taskName = 'DiscoverAndQueuePdrs';

const pdrFilename = 'MOD09GQ_1granule_v3.PDR';

jasmine.DEFAULT_TIMEOUT_INTERVAL = 550000;

describe('The Discover And Queue PDRs workflow', () => {
  const collection = { name: 'MOD09GQ', version: '006' };
  const provider = { id: 's3_provider' };
  let workflowExecution;

  beforeAll(async () => {
<<<<<<< HEAD
    // eslint-disable-next-line function-paren-newline
    workflowExecution = await buildAndExecuteWorkflow(
      config.stackName, config.bucket, taskName, collection, provider);
=======
    await deleteFolder(config.bucket, `${config.stackName}/pdrs`);

    workflowExecution = await executeWorkflow(
      config.stackName,
      config.bucket,
      taskName,
      templatedInputFilename
    );
>>>>>>> 6aae1e9a
  });

  it('executes successfully', () => {
    expect(workflowExecution.status).toEqual('SUCCEEDED');
  });

  describe('the DiscoverPdrs Lambda', () => {
    let lambdaOutput = null;

    beforeAll(async () => {
      lambdaOutput = await lambdaStep.getStepOutput(workflowExecution.executionArn, 'DiscoverPdrs');
    });

    it('has expected path and name output', () => {
      expect(lambdaOutput.payload.pdrs[0].path).toEqual('cumulus-test-data/pdrs');
      expect(lambdaOutput.payload.pdrs[0].name).toEqual(pdrFilename);
    });
  });

  describe('the QueuePdrs Lambda', () => {
    let lambdaOutput = null;

    beforeAll(async () => {
      lambdaOutput = await lambdaStep.getStepOutput(workflowExecution.executionArn, 'QueuePdrs');
    });

    it('output is pdrs_queued', () => {
      expect(lambdaOutput.payload).toEqual({ pdrs_queued: 1 });
    });
  });
});<|MERGE_RESOLUTION|>--- conflicted
+++ resolved
@@ -1,13 +1,7 @@
-const { S3 } = require('aws-sdk');
 const { buildAndExecuteWorkflow, LambdaStep } = require('@cumulus/integration-tests');
 
-<<<<<<< HEAD
-const { loadConfig } = require('../helpers/testUtils');
-=======
-const { loadConfig, templateFile, deleteFolder } = require('../helpers/testUtils');
->>>>>>> 6aae1e9a
+const { loadConfig, deleteFolder } = require('../helpers/testUtils');
 
-const s3 = new S3();
 const config = loadConfig();
 const lambdaStep = new LambdaStep();
 
@@ -23,20 +17,10 @@
   let workflowExecution;
 
   beforeAll(async () => {
-<<<<<<< HEAD
+    await deleteFolder(config.bucket, `${config.stackName}/pdrs`);
     // eslint-disable-next-line function-paren-newline
     workflowExecution = await buildAndExecuteWorkflow(
       config.stackName, config.bucket, taskName, collection, provider);
-=======
-    await deleteFolder(config.bucket, `${config.stackName}/pdrs`);
-
-    workflowExecution = await executeWorkflow(
-      config.stackName,
-      config.bucket,
-      taskName,
-      templatedInputFilename
-    );
->>>>>>> 6aae1e9a
   });
 
   it('executes successfully', () => {
