--- conflicted
+++ resolved
@@ -169,12 +169,8 @@
       });
 
       // Check that the granule was removed
-<<<<<<< HEAD
       const granuleRemoved = await waitForExist(cmrLink, false, 2);
-=======
-      const granuleRemoved = await waitForExist(granule.cmrLink, false, 2);
-
->>>>>>> db526221
+
       expect(granuleRemoved).toEqual(true);
     });
 
