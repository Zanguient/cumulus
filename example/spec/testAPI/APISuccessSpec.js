--- conflicted
+++ resolved
@@ -1,102 +1,36 @@
 'use strict';
 
 const fs = require('fs-extra');
-<<<<<<< HEAD
+const {
+  stringUtils: { globalReplace }
+} = require('@cumulus/common');
+const {
+  api: { apiTestUtils },
+  buildAndExecuteWorkflow,
+  conceptExists,
+  waitForConceptExistsOutcome
+} = require('@cumulus/integration-tests');
 const {
   loadConfig,
   timestampedTestDataPrefix,
   uploadTestDataToBucket,
   deleteFolder
 } = require('../helpers/testUtils');
-const sleep = require('sleep-promise');
-=======
->>>>>>> c39366fe
-const {
-  stringUtils: { globalReplace }
-} = require('@cumulus/common');
-const {
-  buildAndExecuteWorkflow,
-  conceptExists,
-  waitForConceptExistsOutcome
-} = require('@cumulus/integration-tests');
-<<<<<<< HEAD
-=======
-const { Search } = require('@cumulus/api/es/search');
-const { api: apiTestUtils } = require('@cumulus/integration-tests');
-
 const { setupTestGranuleForIngest } = require('../helpers/granuleUtils');
-const { loadConfig } = require('../helpers/testUtils');
-
->>>>>>> c39366fe
 const config = loadConfig();
 const taskName = 'IngestGranule';
 const granuleRegex = '^MOD09GQ\\.A[\\d]{7}\\.[\\w]{6}\\.006\\.[\\d]{13}$';
 const testDataGranuleId = 'MOD09GQ.A2016358.h13v04.006.2016360104606';
 
-<<<<<<< HEAD
 const s3data = [
   '@cumulus/test-data/granules/MOD09GQ.A2016358.h13v04.006.2016360104606.hdf.met',
   '@cumulus/test-data/granules/MOD09GQ.A2016358.h13v04.006.2016360104606.hdf',
   '@cumulus/test-data/granules/MOD09GQ.A2016358.h13v04.006.2016360104606_ndvi.jpg'
 ];
 
-/**
- * Checks for granule in CMR until it get the desired outcome or hits
- * the number of retries.
- *
- * @param {string} CMRLink - url for granule in CMR
- * @param {string} outcome - desired outcome
- * @param {string} retries - number of remaining tries
- * @param {number} delay - time (in ms) to wait between tries
- * @returns {Promise<boolean>} - whether or not the granule exists
- */
-async function waitForExist(CMRLink, outcome, retries, delay = 2000) {
-  if (retries === 0) {
-    console.log('Out of retries');
-    return false;
-  }
-
-  const existsCheck = await conceptExists(CMRLink);
-  if (existsCheck !== outcome) {
-    await sleep(delay);
-    console.log('Retrying ...');
-    return waitForExist(CMRLink, outcome, (retries - 1));
-  }
-
-  return true;
-}
-=======
->>>>>>> c39366fe
-
-/**
- * Wait until granule status is no longer running.
- * 
- * @param {string} granuleId - the Cumulus granule id
- * @returns {Promise<boolean} - whether granule completed
- */
-async function waitForCompletion(granuleId, spentTime = 0) {
-  const granule = await apiTestUtils.getGranule({
-    prefix: config.stackName,
-    granuleId
-  });
-  if (granule.status === 'running') {
-    if (spentTime > 300000) {
-      console.log('\nGranule not finished after 5 minutes. May cause further errors.');
-      return false;
-    }
-    await sleep(15000);
-    return waitForCompletion(granuleId, (spentTime + 15000));
-  }
-  return true;
-}
-
 describe('The Cumulus API', () => {
   const testDataFolder = timestampedTestDataPrefix(`${config.stackName}-APISuccess`);
   let workflowExecution = null;
-<<<<<<< HEAD
-=======
-  let esClient; // eslint-disable-line no-unused-vars
->>>>>>> c39366fe
   const collection = { name: 'MOD09GQ', version: '006' };
   const provider = { id: 's3_provider' };
   const inputPayloadFilename = './spec/testAPI/testAPI.input.payload.json';
@@ -111,15 +45,10 @@
     await uploadTestDataToBucket(config.bucket, s3data, testDataFolder, true);
 
     const inputPayloadJson = fs.readFileSync(inputPayloadFilename, 'utf8');
-<<<<<<< HEAD
     // Update input file paths
     const updatedInputPayloadJson = globalReplace(inputPayloadJson, 'cumulus-test-data/pdrs', testDataFolder);
     inputPayload = await setupTestGranuleForIngest(config.bucket, updatedInputPayloadJson, testDataGranuleId, granuleRegex);
-    granuleId = inputPayload.granules[0].granuleId;
-=======
-    inputPayload = await setupTestGranuleForIngest(config.bucket, inputPayloadJson, testDataGranuleId, granuleRegex);
     inputGranuleId = inputPayload.granules[0].granuleId;
->>>>>>> c39366fe
 
     workflowExecution = await buildAndExecuteWorkflow(
       config.stackName, config.bucket, taskName, collection, provider, inputPayload
@@ -139,45 +68,6 @@
     let granule;
     let cmrLink;
 
-<<<<<<< HEAD
-  describe('reingest a granule', () => {
-    it('uses reingest and executes with success status', async () => {
-      let granule = await apiTestUtils.getGranule({
-        prefix: config.stackName,
-        granuleId: inputPayload.granules[0].granuleId
-      });
-      const initialUpdatedAt = granule.updatedAt;
-
-      // Reingest Granule and compare the updatedAt times
-      const response = await apiTestUtils.reingestGranule({
-        prefix: config.stackName,
-        granuleId
-      });
-      expect(response.status).toEqual('SUCCESS');
-
-      granule = await apiTestUtils.getGranule({
-        prefix: config.stackName,
-        granuleId: inputPayload.granules[0].granuleId
-      });
-      expect(granule.updatedAt).not.toEqual(initialUpdatedAt);
-
-      console.log('\nWaiting for reingest to complete...')
-      await waitForCompletion(inputPayload.granules[0].granuleId);
-    });
-  });
-
-  describe('CMR actions', () => {
-    let granule;
-    let cmrLink;
-
-    it('removeFromCMR removes the ingested granule from CMR', async () => {
-      granule = await apiTestUtils.getGranule({
-        prefix: config.stackName,
-        granuleId: inputPayload.granules[0].granuleId
-      });
-      cmrLink = granule.cmrLink;
-      expect(cmrLink).not.toBeUndefined();
-=======
     beforeAll(async () => {
       granule = await apiTestUtils.getGranule({
         prefix: config.stackName,
@@ -195,7 +85,6 @@
     });
 
     it('removeFromCMR removes the ingested granule from CMR', async () => {
->>>>>>> c39366fe
       const existsInCMR = await conceptExists(cmrLink);
 
       expect(existsInCMR).toEqual(true);
@@ -207,14 +96,9 @@
       });
 
       // Check that the granule was removed
-<<<<<<< HEAD
-      const granuleRemoved = await waitForExist(cmrLink, false, 2);
-      expect(granuleRemoved).toEqual(true);
-=======
       await waitForConceptExistsOutcome(cmrLink, false, 2);
       const doesExist = await conceptExists(cmrLink);
       expect(doesExist).toEqual(false);
->>>>>>> c39366fe
     });
 
     it('applyWorkflow PublishGranule publishes the granule to CMR', async () => {
