# Changelog
All notable changes to this project will be documented in this file.

The format is based on [Keep a Changelog](http://keepachangelog.com/en/1.0.0/)
and this project adheres to [Semantic Versioning](http://semver.org/spec/v2.0.0.html).

## [Unreleased]
<<<<<<< HEAD
### Fixed
- **CUMULUS-602** - Format all logs sent to Elastic Search.
  - Extract cumulus log message and index it to Elastic Search.
=======
### Added
- **CUMULUS-556** - add a mechanism for creating and running migration scripts on deployment.
>>>>>>> 5319a1c5

## [v1.5.5] - 2018-05-30

### Added
- **CUMULUS-530** - PDR tracking through Queue-granules
  - Add optional `pdr` property to the sync-granule task's input config and output payload.
- **CUMULUS-548** - Create a Lambda task that generates EMS distribution reports
  - In order to supply EMS Distribution Reports, you must enable S3 Server
    Access Logging on any S3 buckets used for distribution. See [How Do I Enable Server Access Logging for an S3 Bucket?](https://docs.aws.amazon.com/AmazonS3/latest/user-guide/server-access-logging.html)
    The "Target bucket" setting should point at the Cumulus internal bucket.
    The "Target prefix" should be
    "<STACK_NAME>/ems-distribution/s3-server-access-logs/", where "STACK_NAME"
    is replaced with the name of your Cumulus stack.

### Fixed
- **CUMULUS-546 - Kinesis Consumer should catch and log invalid JSON**
  - Kinesis Consumer lambda catches and logs errors so that consumer doesn't get stuck in a loop re-processing bad json records.
- EMS report filenames are now based on their start time instead of the time
  instead of the time that the report was generated
- **CUMULUS-552 - Cumulus API returns different results for the same collection depending on query**
  - The collection, provider and rule records in elasticsearch are now replaced with records from dynamo db when the dynamo db records are updated.

### Added
- `@cumulus/deployment`'s default cloudformation template now configures storage for Docker to match the configured ECS Volume. The template defines Docker's devicemapper basesize (`dm.basesize`) using `ecs.volumeSize`. This is addresses ECS default of limiting Docker containers to 10GB of storage ([Read more](https://aws.amazon.com/premiumsupport/knowledge-center/increase-default-ecs-docker-limit/)).

## [v1.5.4] - 2018-05-21

### Added
- **CUMULUS-535** - EMS Ingest, Archive, Archive Delete reports
  - Add lambda EmsReport to create daily EMS Ingest, Archive, Archive Delete reports
  - ems.provider property added to `@cumulus/deployment/app/config.yml`.
    To change the provider name, please add `ems: provider` property to `app/config.yml`.

## [v1.5.3] - 2018-05-18

### Fixed
- **CUMULUS-557 - "Add dataType to DiscoverGranules output"**
  - Granules discovered by the DiscoverGranules task now include dataType
  - dataType is now a required property for granules used as input to the
    QueueGranules task
- **CUMULUS-550** Update deployment app/config.yml to force elasticsearch updates for deleted granules

## [v1.5.2] - 2018-05-15

### Fixed
- **CUMULUS-514 - "Unable to Delete the Granules"**
  - updated cmrjs.deleteConcept to return success if the record is not found
    in CMR.

### Added
- **CUMULUS-547** - The distribution API now includes an
  "earthdataLoginUsername" query parameter when it returns a signed S3 URL
- **CUMULUS-527 - "parse-pdr queues up all granules and ignores regex"**
  - Add an optional config property to the ParsePdr task called
    "granuleIdFilter". This property is a regular expression that is applied
    against the filename of the first file of each granule contained in the
    PDR. If the regular expression matches, then the granule is included in
    the output. Defaults to '.', which will match all granules in the PDR.
- File checksums in PDRs now support MD5
- Deployment support to subscribe to an SNS topic that already exists
- **CUMULUS-470, CUMULUS-471** In-region S3 Policy lambda added to API to
  update bucket policy for in-region access.
- **CUMULUS-533** Added fields to granule indexer to support EMS ingest and
  archive record creation
- You can now deploy cumulus without ElasticSearch. Just add `es: null` to
  your `app/config.yml` file. This is only useful for debugging purposes.
  Cumulus still requires ElasticSearch to properly operate.
- `@cumulus/integration-tests` includes and exports the `addRules` function,
  which seeds rules into the DynamoDB table.
- **CUMULUS-534** Track deleted granules
  - added `deletedgranule` type to `cumulus` index.
- Added capability to support EFS in cloud formation template. Also added
  optional capability to ssh to your instance and privileged lambda functions.
- Added support to force discovery of PDRs that have already been processed
  and filtering of selected data types
- `@cumulus/cmrjs` uses an environment variable `USER_IP_ADDRESS` or fallback
  IP address of `10.0.0.0` when a public IP address is not available. This
  supports lambda functions deployed into a VPC's private subnet, where no
  public IP address is available.

### Changed
- **CUMULUS-550** Custom bootstrap automatically adds new types to index on
  deployment

## [v1.5.1] - 2018-04-23
### Fixed
- add the missing dist folder to the hello-world task
- disable uglifyjs on the built version of the pdr-status-check (read: https://github.com/webpack-contrib/uglifyjs-webpack-plugin/issues/264)

## [v1.5.0] - 2018-04-23
### Changed
- Removed babel from all tasks and packages and increased minimum node requirements to version 8.10
- Lambda functions created by @cumulus/deployment will use node8.10 by default
- Moved [cumulus-integration-tests](https://github.com/cumulus-nasa/cumulus-integration-tests) to the `example` folder CUMULUS-512
- Streamlined all packages dependencies (e.g. remove redundant dependencies and make sure versions are the same across packages)
- **CUMULUS-352:** Update Cumulus Elasticsearch indices to use [index aliases](https://www.elastic.co/guide/en/elasticsearch/reference/current/indices-aliases.html).
- **CUMULUS-519:** ECS tasks are no longer restarted after each CF deployment unless `ecs.restartTasksOnDeploy` is set to true
- **CUMULUS-298:** Updated log filterPattern to include all CloudWatch logs in ElasticSearch
- **CUMULUS-518:** Updates to the SyncGranule config schema
  - `granuleIdExtraction` is no longer a property
  - `process` is now an optional property
  - `provider_path` is no longer a property

### Fixed
- **CUMULUS-455 "Kes deployments using only an updated message adapter do not get automatically deployed"**
  - prepended the hash value of cumulus-message-adapter.zip file to the zip file name of lambda which uses message adapter.
  - the lambda function will be redeployed when message adapter or lambda function are updated
- Fixed a bug in the bootstrap lambda function where it stuck during update process
- Fixed a bug where the sf-sns-report task did not return the payload of the incoming message as the output of the task [CUMULUS-441]

### Added
- **CUMULUS-352:** Add reindex CLI to the API package.
- **CUMULUS-465:** Added mock http/ftp/sftp servers to the integration tests
- Added a `delete` method to the `@common/CollectionConfigStore` class
- **CUMULUS-467 "@cumulus/integration-tests or cumulus-integration-tests should seed provider and collection in deployed DynamoDB"**
  - `example` integration-tests populates providers and collections to database
  - `example` workflow messages are populated from workflow templates in s3, provider and collection information in database, and input payloads.  Input templates are removed.
  - added `https` protocol to provider schema

## [v1.4.1] - 2018-04-11

### Fixed
- Sync-granule install

## [v1.4.0] - 2018-04-09

### Fixed
- **CUMULUS-392 "queue-granules not returning the sfn-execution-arns queued"**
  - updated queue-granules to return the sfn-execution-arns queued and pdr if exists.
  - added pdr to ingest message meta.pdr instead of payload, so the pdr information doesn't get lost in the ingest workflow, and ingested granule in elasticsearch has pdr name.
  - fixed sf-sns-report schema, remove the invalid part
  - fixed pdr-status-check schema, the failed execution contains arn and reason
- **CUMULUS-206** make sure homepage and repository urls exist in package.json files of tasks and packages

### Added
- Example folder with a cumulus deployment example

### Changed
- [CUMULUS-450](https://bugs.earthdata.nasa.gov/browse/CUMULUS-450) - Updated
  the config schema of the **queue-granules** task
  - The config no longer takes a "collection" property
  - The config now takes an "internalBucket" property
  - The config now takes a "stackName" property
- [CUMULUS-450](https://bugs.earthdata.nasa.gov/browse/CUMULUS-450) - Updated
  the config schema of the **parse-pdr** task
  - The config no longer takes a "collection" property
  - The "stack", "provider", and "bucket" config properties are now
    required
- **CUMULUS-469** Added a lambda to the API package to prototype creating an S3 bucket policy for direct, in-region S3 access for the prototype bucket

### Removed
- Removed the `findTmpTestDataDirectory()` function from
  `@cumulus/common/test-utils`

### Fixed
- [CUMULUS-450](https://bugs.earthdata.nasa.gov/browse/CUMULUS-450)
  - The **queue-granules** task now enqueues a **sync-granule** task with the
    correct collection config for that granule based on the granule's
    data-type. It had previously been using the collection config from the
    config of the **queue-granules** task, which was a problem if the granules
    being queued belonged to different data-types.
  - The **parse-pdr** task now handles the case where a PDR contains granules
    with different data types, and uses the correct granuleIdExtraction for
    each granule.

### Added
- **CUMULUS-448** Add code coverage checking using [nyc](https://github.com/istanbuljs/nyc).

## [v1.3.0] - 2018-03-29

### Deprecated
- discover-s3-granules is deprecated. The functionality is provided by the discover-granules task
### Fixed
- **CUMULUS-331:** Fix aws.downloadS3File to handle non-existent key
- Using test ftp provider for discover-granules testing [CUMULUS-427]
- **CUMULUS-304: "Add AWS API throttling to pdr-status-check task"** Added concurrency limit on SFN API calls.  The default concurrency is 10 and is configurable through Lambda environment variable CONCURRENCY.
- **CUMULUS-414: "Schema validation not being performed on many tasks"** revised npm build scripts of tasks that use cumulus-message-adapter to place schema directories into dist directories.
- **CUMULUS-301:** Update all tests to use test-data package for testing data.
- **CUMULUS-271: "Empty response body from rules PUT endpoint"** Added the updated rule to response body.
- Increased memory allotment for `CustomBootstrap` lambda function. Resolves failed deployments where `CustomBootstrap` lambda function was failing with error `Process exited before completing request`. This was causing deployments to stall, fail to update and fail to rollback. This error is thrown when the lambda function tries to use more memory than it is allotted.
- Cumulus repository folders structure updated:
  - removed the `cumulus` folder altogether
  - moved `cumulus/tasks` to `tasks` folder at the root level
  - moved the tasks that are not converted to use CMA to `tasks/.not_CMA_compliant`
  - updated paths where necessary

### Added
- `@cumulus/integration-tests` - Added support for testing the output of an ECS activity as well as a Lambda function.

## [v1.2.0] - 2018-03-20

### Fixed
- Update vulnerable npm packages [CUMULUS-425]
- `@cumulus/api`: `kinesis-consumer.js` uses `sf-scheduler.js#schedule` instead of placing a message directly on the `startSF` SQS queue. This is a fix for [CUMULUS-359](https://bugs.earthdata.nasa.gov/browse/CUMULUS-359) because `sf-scheduler.js#schedule` looks up the provider and collection data in DynamoDB and adds it to the `meta` object of the enqueued message payload.
- `@cumulus/api`: `kinesis-consumer.js` catches and logs errors instead of doing an error callback. Before this change, `kinesis-consumer` was failing to process new records when an existing record caused an error because it would call back with an error and stop processing additional records. It keeps trying to process the record causing the error because it's "position" in the stream is unchanged. Catching and logging the errors is part 1 of the fix. Proposed part 2 is to enqueue the error and the message on a "dead-letter" queue so it can be processed later ([CUMULUS-413](https://bugs.earthdata.nasa.gov/browse/CUMULUS-413)).
- **CUMULUS-260: "PDR page on dashboard only shows zeros."** The PDR stats in LPDAAC are all 0s, even if the dashboard has been fixed to retrieve the correct fields.  The current version of pdr-status-check has a few issues.
  - pdr is not included in the input/output schema.  It's available from the input event.  So the pdr status and stats are not updated when the ParsePdr workflow is complete.  Adding the pdr to the input/output of the task will fix this.
  - pdr-status-check doesn't update pdr stats which prevent the real time pdr progress from showing up in the dashboard. To solve this, added lambda function sf-sns-report which is copied from @cumulus/api/lambdas/sf-sns-broadcast with modification, sf-sns-report can be used to report step function status anywhere inside a step function.  So add step sf-sns-report after each pdr-status-check, we will get the PDR status progress at real time.
  - It's possible an execution is still in the queue and doesn't exist in sfn yet.  Added code to handle 'ExecutionDoesNotExist' error when checking the execution status.
- Fixed `aws.cloudwatchevents()` typo in `packages/ingest/aws.js`. This typo was the root cause of the error: `Error: Could not process scheduled_ingest, Error: : aws.cloudwatchevents is not a constructor` seen when trying to update a rule.


### Removed

- `@cumulus/ingest/aws`: Remove queueWorkflowMessage which is no longer being used by `@cumulus/api`'s `kinesis-consumer.js`.

## [v1.1.4] - 2018-03-15

### Added
- added flag `useList` to parse-pdr [CUMULUS-404]

### Fixed

- Pass encrypted password to the ApiGranule Lambda function [CUMULUS-424]


## [v1.1.3] - 2018-03-14
### Fixed
- Changed @cumulus/deployment package install behavior. The build process will happen after installation

## [v1.1.2] - 2018-03-14

### Added
- added tools to @cumulus/integration-tests for local integration testing
- added end to end testing for discovering and parsing of PDRs
- `yarn e2e` command is available for end to end testing
### Fixed

- **CUMULUS-326: "Occasionally encounter "Too Many Requests" on deployment"** The api gateway calls will handle throttling errors
- **CUMULUS-175: "Dashboard providers not in sync with AWS providers."** The root cause of this bug - DynamoDB operations not showing up in Elasticsearch - was shared by collections and rules. The fix was to update providers', collections' and rules; POST, PUT and DELETE endpoints to operate on DynamoDB and using DynamoDB streams to update Elasticsearch. The following packages were made:
  - `@cumulus/deployment` deploys DynamoDB streams for the Collections, Providers and Rules tables as well as a new lambda function called `dbIndexer`. The `dbIndexer` lambda has an event source mapping which listens to each of the DynamoDB streams. The dbIndexer lambda receives events referencing operations on the DynamoDB table and updates the elasticsearch cluster accordingly.
  - The `@cumulus/api` endpoints for collections, providers and rules _only_ query DynamoDB, with the exception of LIST endpoints and the collections' GET endpoint.

### Updated
- Broke up `kes.override.js` of @cumulus/deployment to multiple modules and moved to a new location
- Expanded @cumulus/deployment test coverage
- all tasks were updated to use cumulus-message-adapter-js 1.0.1
- added build process to integration-tests package to babelify it before publication
- Update @cumulus/integration-tests lambda.js `getLambdaOutput` to return the entire lambda output. Previously `getLambdaOutput` returned only the payload.

## [v1.1.1] - 2018-03-08

### Removed
- Unused queue lambda in api/lambdas [CUMULUS-359]

### Fixed
- Kinesis message content is passed to the triggered workflow [CUMULUS-359]
- Kinesis message queues a workflow message and does not write to rules table [CUMULUS-359]

## [v1.1.0] - 2018-03-05

### Added

- Added a `jlog` function to `common/test-utils` to aid in test debugging
- Integration test package with command line tool [CUMULUS-200] by @laurenfrederick
- Test for FTP `useList` flag [CUMULUS-334] by @kkelly51

### Updated
- The `queue-pdrs` task now uses the [cumulus-message-adapter-js](https://github.com/cumulus-nasa/cumulus-message-adapter-js)
  library
- Updated the `queue-pdrs` JSON schemas
- The test-utils schema validation functions now throw an error if validation
  fails
- The `queue-granules` task now uses the [cumulus-message-adapter-js](https://github.com/cumulus-nasa/cumulus-message-adapter-js)
  library
- Updated the `queue-granules` JSON schemas

### Removed
- Removed the `getSfnExecutionByName` function from `common/aws`
- Removed the `getGranuleStatus` function from `common/aws`

## [v1.0.1] - 2018-02-27

### Added
- More tests for discover-pdrs, dicover-granules by @yjpa7145
- Schema validation utility for tests by @yjpa7145

### Changed
- Fix an FTP listing bug for servers that do not support STAT [CUMULUS-334] by @kkelly51

## [v1.0.0] - 2018-02-23

[Unreleased]: https://github.com/cumulus-nasa/cumulus/compare/v1.5.5...HEAD
[v1.5.5]: https://github.com/cumulus-nasa/cumulus/compare/v1.5.4...v1.5.5
[v1.5.4]: https://github.com/cumulus-nasa/cumulus/compare/v1.5.3...v1.5.4
[v1.5.3]: https://github.com/cumulus-nasa/cumulus/compare/v1.5.2...v1.5.3
[v1.5.2]: https://github.com/cumulus-nasa/cumulus/compare/v1.5.1...v1.5.2
[v1.5.1]: https://github.com/cumulus-nasa/cumulus/compare/v1.5.0...v1.5.1
[v1.5.0]: https://github.com/cumulus-nasa/cumulus/compare/v1.4.1...v1.5.0
[v1.4.1]: https://github.com/cumulus-nasa/cumulus/compare/v1.4.0...v1.4.1
[v1.4.0]: https://github.com/cumulus-nasa/cumulus/compare/v1.3.0...v1.4.0
[v1.3.0]: https://github.com/cumulus-nasa/cumulus/compare/v1.2.0...v1.3.0
[v1.2.0]: https://github.com/cumulus-nasa/cumulus/compare/v1.1.4...v1.2.0
[v1.1.4]: https://github.com/cumulus-nasa/cumulus/compare/v1.1.3...v1.1.4
[v1.1.3]: https://github.com/cumulus-nasa/cumulus/compare/v1.1.2...v1.1.3
[v1.1.2]: https://github.com/cumulus-nasa/cumulus/compare/v1.1.1...v1.1.2
[v1.1.1]: https://github.com/cumulus-nasa/cumulus/compare/v1.0.1...v1.1.1
[v1.1.0]: https://github.com/cumulus-nasa/cumulus/compare/v1.0.1...v1.1.0
[v1.0.1]: https://github.com/cumulus-nasa/cumulus/compare/v1.0.0...v1.0.1
[v1.0.0]: https://github.com/cumulus-nasa/cumulus/compare/pre-v1-release...v1.0.0<|MERGE_RESOLUTION|>--- conflicted
+++ resolved
@@ -5,14 +5,12 @@
 and this project adheres to [Semantic Versioning](http://semver.org/spec/v2.0.0.html).
 
 ## [Unreleased]
-<<<<<<< HEAD
 ### Fixed
 - **CUMULUS-602** - Format all logs sent to Elastic Search.
   - Extract cumulus log message and index it to Elastic Search.
-=======
+
 ### Added
 - **CUMULUS-556** - add a mechanism for creating and running migration scripts on deployment.
->>>>>>> 5319a1c5
 
 ## [v1.5.5] - 2018-05-30
 
