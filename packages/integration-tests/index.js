--- conflicted
+++ resolved
@@ -462,14 +462,7 @@
   addRules,
   deleteRules,
   rulesList,
-<<<<<<< HEAD
-  timeout,
-  getWorkflowArn,
-  getLambdaVersions: lambda.getLambdaVersions,
-  getLambdaAliases: lambda.getLambdaAliases
-=======
   sleep,
   timeout: sleep,
   getWorkflowArn
->>>>>>> 10cbf860
 };