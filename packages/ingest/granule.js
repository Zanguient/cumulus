--- conflicted
+++ resolved
@@ -68,29 +68,6 @@
    * @returns {Object} Updated file with granuleId, bucket, and url_path information
    */
   setGranuleInfo(file) {
-<<<<<<< HEAD
-    const _file = file;
-    let test = new RegExp(this.collection.granuleIdExtraction);
-    const match = file.name.match(test);
-
-    if (match) {
-      const granuleId = match[1];
-
-      this.collection.files.forEach((f) => {
-        test = new RegExp(f.regex);
-        const urlPath = f.url_path || this.collection.url_path || '';
-
-        if (file.name.match(test)) {
-          _file.granuleId = granuleId;
-          _file.bucket = this.buckets[f.bucket].name;
-          _file.url_path = urlPath;
-        }
-      });
-
-      // if collection regex matched, the following will be true
-      if (_file.granuleId && _file.bucket) {
-        return _file;
-=======
     const granuleIdMatch = file.name.match(this.collection.granuleIdExtraction);
     const granuleId = granuleIdMatch[1];
 
@@ -101,9 +78,8 @@
       cloneDeep(file),
       {
         granuleId,
-        bucket: this.buckets[fileTypeConfig.bucket],
+        bucket: this.buckets[fileTypeConfig.bucket].name,
         url_path: fileTypeConfig.url_path || this.collection.url_path || ''
->>>>>>> eb1716ed
       }
     );
   }
@@ -277,7 +253,7 @@
     if (!fileConfig) {
       throw new Error(`Unable to update file. Cannot find file config for file ${file.name}`);
     }
-  
+ 
     const bucket = this.buckets[fileConfig.bucket].name;
 
     return Object.assign(cloneDeep(file), { bucket });
