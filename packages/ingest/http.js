--- conflicted
+++ resolved
@@ -9,38 +9,6 @@
 const { log, aws: { buildS3Uri, s3 } } = require('@cumulus/common');
 const errors = require('@cumulus/common/errors');
 
-<<<<<<< HEAD
-/**
- * Downloads a given http URL to disk
- *
- * @param {string} url - a http(s) url
- * @param {string} filepath - the local path to save the downloaded file
- * @returns {Promise} undefined
- */
-async function downloadToDisk(url, filepath) {
-  const transport = url.startsWith('https://') ? https : http;
-  return new Promise((resolve, reject) => {
-    transport.get(url, (res) => {
-      if (res.statusCode !== 200) {
-        const err = new Error(`Unexpected HTTP status code: ${res.statusCode}`);
-        err.code = res.statusCode;
-        return reject(err);
-      }
-      // FIXME The download directory will exist, so this mkdirp can be removed
-      return mkdirp(path.dirname(filepath), (err) => {
-        if (err) return reject(err);
-        const file = fs.createWriteStream(filepath);
-        return pump(res, file, (e) => {
-          if (e) return reject(e);
-          return resolve();
-        });
-      });
-    }).on('error', reject);
-  });
-}
-
-=======
->>>>>>> 3ea83281
 module.exports.httpMixin = (superclass) => class extends superclass {
   /**
    * List all PDR files from a given endpoint
@@ -123,29 +91,6 @@
   }
 
   /**
-<<<<<<< HEAD
-   * get readable stream of the remote file
-   *
-   * @param {string} url - url of the remote file
-   * @returns {Promise} readable stream of the remote file
-   */
-  async _getReadableStream(url) {
-    const transport = url.startsWith('https://') ? https : http;
-    return new Promise((resolve, reject) => {
-      transport.get(url, (res) => {
-        if (res.statusCode !== 200) {
-          const err = new Error(`Unexpected HTTP status code: ${res.statusCode}`);
-          err.code = res.statusCode;
-          return reject(err);
-        }
-        return resolve(res);
-      }).on('error', reject);
-    });
-  }
-
-  /**
-=======
->>>>>>> 3ea83281
    * Download the remote file to a given s3 location
    *
    * @param {string} remotePath - the full path to the remote file to be fetched
