/* eslint no-console: "off" */

'use strict';

<<<<<<< HEAD
const Logger = require('@cumulus/logger');
=======
const isNumber = require('lodash.isnumber');
const isString = require('lodash.isstring');
const util = require('util');
>>>>>>> 3ea83281

const logger = new Logger({
  executions: process.env.EXECUTIONS,
  sender: process.env.SENDER,
  version: process.env.TASKVERSION
});

/**
 * Constructs JSON to log
 *
 * @param {string} additionalKeys - Any additional key value pairs the user chooses to log
 * @param {string} args - Message to log and any other information
 * @returns {undefined} - log is printed to stdout, nothing is returned
 */
function logAdditionalKeys(additionalKeys, ...args) {
  logger.infoWithAdditionalKeys(additionalKeys, ...args);
}

/**
 * Logs the message
 *
 * @param {string} args - Includes message and any other information to log
 */
function info(...args) {
  logger.info(...args);
}

/**
 * Logs the error
 *
 * @param {Object} args - Includes error and any other information to log
 */
function error(...args) {
  logger.error(...args);
}

/**
 * Logs the debugger messsages
 *
 * @param {Object} args - Includes debugger message and any other information to log
 */
function debug(...args) {
  logger.debug(...args);
}

/**
 * Logs the Warning messsage
 *
 * @param {Object} args - Includes Warn message and any other information to log
 */
function warn(...args) {
  logger.warn(...args);
}

/**
 * Logs the Fatal messsage
 *
 * @param {Object} args - Includes Fatal message and any other information to log
 */
function fatal(...args) {
  logger.fatal(...args);
}
/**
 * Logs the Trace messsage
 *
 * @param {Object} args - Includes Trace message and any other information to log
 */
function trace(...args) {
  logger.trace(...args);
}

/**
 * convert log level from string to number or number to string
 *
 * @param {string/number} level - log level in string or number
 * @returns {number/string} - level in number or string
 */
function convertLogLevel(level) {
  const mapping = {
    fatal: 60,
    error: 50,
    warn: 40,
    info: 30,
    debug: 20,
    trace: 10
  };
  if (isString(level)) return mapping[level];
  if (isNumber(level)) return Object.keys(mapping).find((key) => mapping[key] === level);
  return undefined;
}

module.exports.info = info;
module.exports.error = error;
module.exports.debug = debug;
module.exports.warn = warn;
module.exports.fatal = fatal;
module.exports.trace = trace;
module.exports.convertLogLevel = convertLogLevel;
module.exports.logAdditionalKeys = logAdditionalKeys;<|MERGE_RESOLUTION|>--- conflicted
+++ resolved
@@ -1,14 +1,8 @@
-/* eslint no-console: "off" */
-
 'use strict';
 
-<<<<<<< HEAD
 const Logger = require('@cumulus/logger');
-=======
 const isNumber = require('lodash.isnumber');
 const isString = require('lodash.isstring');
-const util = require('util');
->>>>>>> 3ea83281
 
 const logger = new Logger({
   executions: process.env.EXECUTIONS,
