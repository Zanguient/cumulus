'use strict';

const uuidv4 = require('uuid/v4');
const sinon = require('sinon');
const proxyquire = require('proxyquire');
const test = require('ava');

const {
<<<<<<< HEAD
  aws: { dynamodbDocClient, s3, s3Join },
=======
>>>>>>> 43540610
  testUtils: { randomString }
} = require('@cumulus/common');
const awsImport = require('@cumulus/common/aws');
const { AsyncOperation } = require('../../models');

let asyncOperationModel;
let configParams;
let awsStub = {};
let ecsStub = {};
let ProxyAsyncOperation;
let runTaskReturn;
let spyRunTaskFn;
let runTaskFunction;
let MockUuid = uuidv4();
const successfulRunTask = {
  tasks: [{ taskArn: 'a-fake-arn' }], failures: []
};
const failureRunTask = {
  tasks: [{ taskArn: 'another-fake-arn' }], failures: [{ error: 'failure', reason: 'meant to fail.' }]
};

const startParams = {
  asyncOperationTaskDefinition: 'aTaskName',
  cluster: 'aCluster',
  lambdaName: 'ALambda',
  payload: { a: 'payload to upload' }
};

test.before(async () => {
<<<<<<< HEAD
  runTaskReturn = successfulRunTask;

  runTaskFunction = (params) => ({ //eslint-disable-line no-unused-vars
    promise: () => Promise.resolve(runTaskReturn)
  });

  spyRunTaskFn = sinon.spy(runTaskFunction);

  ecsStub = () => ({
    runTask: spyRunTaskFn
  });

  awsStub = { aws: awsImport };
  awsStub.aws.ecs = ecsStub;

  ProxyAsyncOperation = proxyquire('../../models/async-operation.js', {
    '@cumulus/common/aws': awsStub,
    'uuid/v4': () => MockUuid
  });

  configParams = {
    tableName: randomString(),
    systemBucket: randomString(),
    stackName: randomString()
  };

  asyncOperationModel = new ProxyAsyncOperation(configParams);
=======
  asyncOperationModel = new AsyncOperation({
    stackName: randomString(),
    systemBucket: randomString(),
    tableName: randomString()
  });
>>>>>>> 43540610
  await asyncOperationModel.createTable();
  await s3().createBucket({ Bucket: configParams.systemBucket }).promise();
});

test.beforeEach(() => {
  MockUuid = uuidv4();
});

test.after.always(() => {
  asyncOperationModel.deleteTable();
  s3().deleteBucket({ Bucket: configParams.systemBucket }).promise();
  // TODO: I thought I had to restore the spy after using, but I can't figure out how.
});

test('The AsyncOperation constructor requires that stackName be specified', (t) => {
  try {
    new AsyncOperation({ // eslint-disable-line no-new
      systemBucket: 'asdf',
      tableName: 'asdf'
    });
    t.fail('stackName should be required');
  }
  catch (err) {
<<<<<<< HEAD
    t.is(err instanceof TypeError, true);
=======
    t.true(err instanceof TypeError);
>>>>>>> 43540610
    t.is(err.message, 'stackName is required');
  }
});

test('The AsyncOperation constructor requires that systemBucket be specified', (t) => {
  try {
    new AsyncOperation({ // eslint-disable-line no-new
      stackName: 'asdf',
      tableName: 'asdf'
    });
    t.fail('systemBucket should be required');
  }
  catch (err) {
    t.true(err instanceof TypeError);
    t.is(err.message, 'systemBucket is required');
  }
});

test('The AsyncOperation.start() method uploads the payload to S3', async (t) => {
  await asyncOperationModel.start(startParams);
  const payloadKey = s3Join(configParams.stackName, 'async-operation-payloads', `${MockUuid}.json`);
  const s3Object = await s3().getObject({ Bucket: configParams.systemBucket, Key: payloadKey }).promise();

  t.deepEqual(JSON.parse(s3Object.Body.toString()), startParams.payload);
});

test.serial('The AsyncOperation.start() method starts an ECS task with the correct parameters', async (t) => {
  spyRunTaskFn.reset();
  await asyncOperationModel.start(startParams);
  const payloadKey = s3Join(configParams.stackName, 'async-operation-payloads', `${MockUuid}.json`);

  const expectedCallingArguments = {
    cluster: startParams.cluster,
    taskDefinition: startParams.asyncOperationTaskDefinition,
    launchType: 'EC2',
    overrides: {
      containerOverrides: [
        {
          name: 'AsyncOperation',
          environment: [
            { name: 'asyncOperationId', value: MockUuid },
            { name: 'asyncOperationsTable', value: configParams.tableName },
            { name: 'lambdaName', value: startParams.lambdaName },
            { name: 'payloadUrl', value: `s3://${configParams.systemBucket}/${payloadKey}` }
          ]
        }
      ]
    }
  };
  t.true(spyRunTaskFn.calledWith(expectedCallingArguments));
});


test.serial('The AsyncOperation.start() method throws an exception if runTask() returned failures', async (t) => {
  runTaskReturn = failureRunTask;
  try {
    await asyncOperationModel.start(startParams);
    t.fail('AsyncOperation.start() with ECS failures should raise error');
  }
  catch (error) {
    t.is(error.message, 'Failed to start AsyncOperation: meant to fail.');
  }
});

test.serial('The AsyncOperation.start() method writes a new record to DynamoDB', async (t) => {
  runTaskReturn = successfulRunTask;

  await asyncOperationModel.start(startParams);
  const dbParams = {
    Key: { id: MockUuid },
    TableName: configParams.tableName
  };
  const item = await dynamodbDocClient().get(dbParams).promise();
  t.is(item.Item.taskArn, successfulRunTask.tasks[0].taskArn);
});

test.serial('The AsyncOperation.start() method sets the record status to "CREATED"', async (t) => {
  runTaskReturn = successfulRunTask;

  await asyncOperationModel.start(startParams);
  const dbParams = {
    Key: { id: MockUuid },
    TableName: configParams.tableName
  };
  const item = await dynamodbDocClient().get(dbParams).promise();
  t.is(item.Item.status, 'CREATED');
});

test.serial('The AsyncOperation.start() method returns the newly-generated record', async (t) => {
  runTaskReturn = successfulRunTask;

<<<<<<< HEAD
  const asyncOperationalRecord = await asyncOperationModel.start(startParams);
  const dbParams = {
    Key: { id: MockUuid },
    TableName: configParams.tableName
  };
  const item = await dynamodbDocClient().get(dbParams).promise();
  t.deepEqual(item.Item, asyncOperationalRecord);
});
=======
test.todo('The AsyncAdapter.start() method returns the newly-generated record');

test.todo('The AsyncAdapter.start() method sets the status to "TASK_RUNNER_FAILED" if it is unable to create an ECS task');

test.todo('The AsyncAdapter.start() method sets the output if it is unable to create an ECS task');
>>>>>>> 43540610
<|MERGE_RESOLUTION|>--- conflicted
+++ resolved
@@ -6,10 +6,7 @@
 const test = require('ava');
 
 const {
-<<<<<<< HEAD
   aws: { dynamodbDocClient, s3, s3Join },
-=======
->>>>>>> 43540610
   testUtils: { randomString }
 } = require('@cumulus/common');
 const awsImport = require('@cumulus/common/aws');
@@ -39,7 +36,6 @@
 };
 
 test.before(async () => {
-<<<<<<< HEAD
   runTaskReturn = successfulRunTask;
 
   runTaskFunction = (params) => ({ //eslint-disable-line no-unused-vars
@@ -67,13 +63,6 @@
   };
 
   asyncOperationModel = new ProxyAsyncOperation(configParams);
-=======
-  asyncOperationModel = new AsyncOperation({
-    stackName: randomString(),
-    systemBucket: randomString(),
-    tableName: randomString()
-  });
->>>>>>> 43540610
   await asyncOperationModel.createTable();
   await s3().createBucket({ Bucket: configParams.systemBucket }).promise();
 });
@@ -97,11 +86,7 @@
     t.fail('stackName should be required');
   }
   catch (err) {
-<<<<<<< HEAD
-    t.is(err instanceof TypeError, true);
-=======
     t.true(err instanceof TypeError);
->>>>>>> 43540610
     t.is(err.message, 'stackName is required');
   }
 });
@@ -193,7 +178,6 @@
 test.serial('The AsyncOperation.start() method returns the newly-generated record', async (t) => {
   runTaskReturn = successfulRunTask;
 
-<<<<<<< HEAD
   const asyncOperationalRecord = await asyncOperationModel.start(startParams);
   const dbParams = {
     Key: { id: MockUuid },
@@ -202,10 +186,7 @@
   const item = await dynamodbDocClient().get(dbParams).promise();
   t.deepEqual(item.Item, asyncOperationalRecord);
 });
-=======
-test.todo('The AsyncAdapter.start() method returns the newly-generated record');
 
 test.todo('The AsyncAdapter.start() method sets the status to "TASK_RUNNER_FAILED" if it is unable to create an ECS task');
 
-test.todo('The AsyncAdapter.start() method sets the output if it is unable to create an ECS task');
->>>>>>> 43540610
+test.todo('The AsyncAdapter.start() method sets the output if it is unable to create an ECS task');