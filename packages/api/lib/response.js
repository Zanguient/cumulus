/**
 * This module helps with returning approporiate
 * response via API Gateway Lambda Proxies
 *
 * With the lambda proxy integration, the succeed method of
 * the context object should always be called. It accepts
 * an object that expects a statusCode, headers and body
 */

'use strict';

const isFunction = require('lodash.isfunction');
const isObject = require('lodash.isobject');
const isString = require('lodash.isstring');
const deprecate = require('depd')('@cumulus/api/lib/response');
const log = require('@cumulus/common/log');
const proxy = require('lambda-proxy-utils');
const { User } = require('../models');
const { errorify } = require('./utils');

/**
 * Find a property name in an object in a case-insensitive manner
 *
 * @param {Object} obj - the object to be searched
 * @param {string} keyArg - the name of the key to find
 * @returns {string|undefined} - the name of the matching key, or undefined if
 *   none was found
 */
function findCaseInsensitiveKey(obj, keyArg) {
  const keys = Object.keys(obj);
  return keys.find((key) => key.toLowerCase() === keyArg.toLowerCase());
}

const BEARER_REGEX = /^ *(?:[Bb][Ee][Aa][Rr][Ee][Rr]) +([A-Za-z0-9._~+/-]+=*) *$/;

function getToken(req) {
  if (!req.headers || !isObject(req.headers)) {
    throw new TypeError('argument req is required to have headers property');
  }

  const authorization = req.headers.authorization;

  const match = BEARER_REGEX.exec(authorization);

  if (!match) {
    return undefined;
  }

  return match[1];
}

function resp(context, err, bodyArg, statusArg = null, headers = {}) { // eslint-disable-line prefer-arrow-callback, max-len
  deprecate('resp(), use getAuthorizationFailureResponse() and buildLambdaProxyResponse() instead,'); // eslint-disable-line max-len

<<<<<<< HEAD
  if (!isFunction(context.succeed)) {
    throw new Error('context as object with succeed method not provided');
=======
  if (typeof context.succeed !== 'function') {
    throw new TypeError('context as object with succeed method not provided');
>>>>>>> f9082f6b
  }

  let body = bodyArg;
  let status = statusArg;

  if (err) {
    log.error(err);
    status = status || 400;
    body = {
      message: err.message || errorify(err),
      detail: err.detail
    };
  }

  const res = new proxy.Response({ cors: true, statusCode: status });

  Object.keys(headers).forEach((h) => res.set(h, headers[h]));
  res.set('Strict-Transport-Security', 'max-age=31536000');

  return context.succeed(res.send(body));
}

/**
 * Build a valid API Gateway response for an endpoint using Lambda Proxy
 * integration.
 *
 * See: https://docs.aws.amazon.com/apigateway/latest/developerguide/set-up-lambda-proxy-integrations.html#api-gateway-simple-proxy-for-lambda-output-format
 *
 * @param {Object} params - params
 * @param {boolean} params.json - If true, will set the Content-Type header to
 *   'application/json' and will convert the body argument to a JSON string.
 *   If the json argument is set to true and the caller specifies a Content-Type
 *   in the headers argument, that specified headers argument will not be
 *   overwritten.  If the json argument is set to true, the body argument must
 *   be a plain Javascript Object or an Array.  Anything else will result in
 *   a TypeError being thrown.  Defaults to false.
 * @param {string} params.body - The body of the response.  If json is set to
 *   true, must be a plain Javascript Object or an Array.  If json is set to
 *   false, must be a string.
 * @param {Object} params.headers - Headers to set on the response.  In addition
 *   to the specified headers, the 'Access-Control-Allow-Origin' header will
 *   always be set to '*' and the 'Strict-Transport-Security' header will
 *   always be set to 'max-age=31536000'.
 * @param {integer} params.statusCode - The status code of the response.
 *   Defaults to 200.
 * @returns {Object} - a Lambda Proxy response object
 */
function buildLambdaProxyResponse(params = {}) {
  // Parse params.  If this syntax looks unfamiliar, see:
  // https://developer.mozilla.org/en-US/docs/Web/JavaScript/Reference/Operators/Destructuring_assignment
  const {
    body: bodyArg,
    headers: headersArg = {},
    json = false,
    statusCode = 200
  } = params;

  // By default, the body is whatever was passed in.  If json=true then the body
  // will be replaced.
  let body = bodyArg;

  // Set required response headers
  const requiredHeaders = {
    'Access-Control-Allow-Origin': '*',
    'Strict-Transport-Security': 'max-age=31536000'
  };
  const headers = Object.assign({}, headersArg, requiredHeaders);

  if (json) {
    // Make sure that the body argument is an array or an object
    if (!bodyArg || isString(bodyArg)) {
      throw new TypeError('body must be an object or array when json is true');
    }

    body = JSON.stringify(bodyArg);

    // If a Content-Type header was not specified by the user, specify one.
    // Note: header names are not case-sensitive, so we need to check for a
    //       specified Content-Type header in any case.
    const contentTypeKey = findCaseInsensitiveKey(headers, 'Content-Type');
    if (!contentTypeKey) headers['Content-Type'] = 'application/json';
  }

  return {
    statusCode,
    headers,
    body
  };
}

/**
 * Create a response for an API Gateway Lambda Proxy for failed authorization
 *
 * See https://tools.ietf.org/html/rfc6750#section-3 for more information about
 * these response values.
 *
 * @param {Object} params - params
 * @param {string} params.error - an optional OAuth 2.0 error code
 * @param {string} params.message - an optional error message
 * @returns {Object} - a Lambda Proxy response object
 * @private
 */
function buildAuthorizationFailureResponse(params) {
  const {
    error,
    message
  } = params;

  let wwwAuthenticateValue = 'Bearer';
  if (error) {
    wwwAuthenticateValue = `Bearer error="${error}", error_description="${message}"`;
  }

  return buildLambdaProxyResponse({
    json: true,
    statusCode: 401,
    headers: { 'WWW-Authenticate': wwwAuthenticateValue },
    body: { message }
  });
}

/**
 * Check an API request and, if there is an authorization failure, return a
 * Lambda Proxy response object appropriate for that failure.  If there is no
 * error, return null.
 *
 * @param {Object} params - params
 * @param {Object} params.request - An API Gateway request.  This will be the
 *   event argument in the Lambda handler.
 * @param {string} params.usersTable - The name of the DynamoDB Users table
 * @returns {Object|null} - A Lambda Proxy response object if there was an
 *   authorization failure, or null if the authorization is.
 */
async function getAuthorizationFailureResponse(params) {
  const {
    request,
    usersTable
  } = params;

  // Verify that the Authorization header was set in the request
  const authorizationKey = findCaseInsensitiveKey(request.headers, 'Authorization');
  if (!authorizationKey) {
    return buildAuthorizationFailureResponse({
      message: 'Authorization header missing'
    });
  }

  // Parse the Authorization header
  const [scheme, token] = request.headers[authorizationKey].trim().split(/\s+/);

  // Verify that the Authorization type was "Bearer"
  if (scheme !== 'Bearer') {
    return buildAuthorizationFailureResponse({
      error: 'invalid_request',
      message: 'Authorization scheme must be Bearer'
    });
  }

  // Verify that a token was set in the Authorization header
  if (!token) {
    return buildAuthorizationFailureResponse({
      error: 'invalid_request',
      message: 'Missing token'
    });
  }

  const userModelClient = new User(usersTable);
  const findUserResult = await userModelClient.scan({
    filter: 'password = :token',
    values: { ':token': token }
  });

  // Verify that the token exists in the DynamoDB Users table
  if (findUserResult.Count !== 1) {
    return buildAuthorizationFailureResponse({
      error: 'invalid_token',
      message: 'Invalid Authorization token'
    });
  }

  // Verify that the token has not expired
  if (findUserResult.Items[0].expires < Date.now()) {
    return buildAuthorizationFailureResponse({
      error: 'invalid_token',
      message: 'The access token expired'
    });
  }

  return null;
}

function handle(event, context, authCheck, func) {
<<<<<<< HEAD
  if (!isFunction(context.succeed)) {
    throw new Error('context object with succeed method not provided');
=======
  if (typeof context.succeed !== 'function') {
    throw new TypeError('context object with succeed method not provided');
>>>>>>> f9082f6b
  }

  const cb = resp.bind(null, context);
  if (authCheck) {
    const req = new proxy.Request(event);

    const token = getToken(req);

    if (!token) return cb('Invalid Authorization token');

    // get the user
    const u = new User();
    return u.scan({
      filter: 'password = :token',
      values: { ':token': token }
    }).then((results) => {
      if (results.Count < 1 || results.Count > 1) {
        return cb('Invalid Authorization token');
      }
      const obj = results.Items[0];

      if (!obj.expires) return cb('Invalid Authorization token');
      else if (obj.expires < Date.now()) return cb('Session expired');
      return func(cb);
    }).catch((e) => cb('Invalid Authorization token', e));
  }
  return func(cb);
}

module.exports = {
  buildAuthorizationFailureResponse,
  buildLambdaProxyResponse,
  getAuthorizationFailureResponse,
  handle,
  resp
};<|MERGE_RESOLUTION|>--- conflicted
+++ resolved
@@ -52,13 +52,8 @@
 function resp(context, err, bodyArg, statusArg = null, headers = {}) { // eslint-disable-line prefer-arrow-callback, max-len
   deprecate('resp(), use getAuthorizationFailureResponse() and buildLambdaProxyResponse() instead,'); // eslint-disable-line max-len
 
-<<<<<<< HEAD
   if (!isFunction(context.succeed)) {
-    throw new Error('context as object with succeed method not provided');
-=======
-  if (typeof context.succeed !== 'function') {
     throw new TypeError('context as object with succeed method not provided');
->>>>>>> f9082f6b
   }
 
   let body = bodyArg;
@@ -251,13 +246,8 @@
 }
 
 function handle(event, context, authCheck, func) {
-<<<<<<< HEAD
   if (!isFunction(context.succeed)) {
-    throw new Error('context object with succeed method not provided');
-=======
-  if (typeof context.succeed !== 'function') {
     throw new TypeError('context object with succeed method not provided');
->>>>>>> f9082f6b
   }
 
   const cb = resp.bind(null, context);
