--- conflicted
+++ resolved
@@ -3,6 +3,7 @@
 const fs = require('fs');
 const test = require('ava');
 const {
+  buildS3Uri,
   recursivelyDeleteS3Bucket,
   s3ObjectExists,
   s3,
@@ -11,7 +12,6 @@
   parseS3Uri
 } = require('@cumulus/common/aws');
 const clonedeep = require('lodash.clonedeep');
-const set = require('lodash.set');
 const errors = require('@cumulus/common/errors');
 const {
   randomString, validateConfig, validateInput, validateOutput
@@ -22,14 +22,9 @@
 async function uploadFiles(files, bucket) {
   await Promise.all(files.map((file) => promiseS3Upload({
     Bucket: bucket,
-<<<<<<< HEAD
-    Key: aws.parseS3Uri(file).Key,
+    Key: parseS3Uri(file).Key,
     Body: file.endsWith('.cmr.xml')
-      ? fs.createReadStream('tests/data/meta.xml') : aws.parseS3Uri(file).Key
-=======
-    Key: parseS3Uri(file).Key,
-    Body: file.endsWith('.cmr.xml') ? fs.createReadStream('tests/data/meta.xml') : randomString()
->>>>>>> 61eb268c
+      ? fs.createReadStream('tests/data/meta.xml') : parseS3Uri(file).Key
   })));
 }
 
@@ -42,11 +37,11 @@
   newPayload.config.buckets.protected.name = t.context.protectedBucket;
 
   newPayload.input = newPayload.input.map((file) =>
-    aws.buildS3Uri(`${t.context.stagingBucket}`, aws.parseS3Uri(file).Key));
+    buildS3Uri(`${t.context.stagingBucket}`, parseS3Uri(file).Key));
   newPayload.config.input_granules.forEach((gran) => {
     gran.files.forEach((file) => {
       file.bucket = t.context.stagingBucket;
-      file.filename = aws.buildS3Uri(t.context.stagingBucket, aws.parseS3Uri(file.filename).Key);
+      file.filename = buildS3Uri(t.context.stagingBucket, parseS3Uri(file.filename).Key);
     });
   });
   return newPayload;
@@ -54,119 +49,45 @@
 
 test.beforeEach(async (t) => {
   t.context.stagingBucket = randomString();
-<<<<<<< HEAD
   t.context.publicBucket = randomString();
   t.context.protectedBucket = randomString();
   await Promise.all([
-    aws.s3().createBucket({ Bucket: t.context.stagingBucket }).promise(),
-    aws.s3().createBucket({ Bucket: t.context.publicBucket }).promise(),
-    aws.s3().createBucket({ Bucket: t.context.protectedBucket }).promise()
+    s3().createBucket({ Bucket: t.context.stagingBucket }).promise(),
+    s3().createBucket({ Bucket: t.context.publicBucket }).promise(),
+    s3().createBucket({ Bucket: t.context.protectedBucket }).promise()
   ]);
 });
 
 test.afterEach.always(async (t) => {
-  await deleteBucket(t.context.publicBucket);
-  await deleteBucket(t.context.stagingBucket);
-  await deleteBucket(t.context.protectedBucket);
-=======
-  t.context.endBucket = randomString();
-  await s3().createBucket({
-    Bucket: t.context.endBucket
-  }).promise();
-  await s3().createBucket({
-    Bucket: t.context.stagingBucket
-  }).promise();
-});
-
-test.afterEach.always(async (t) => {
-  await recursivelyDeleteS3Bucket(t.context.endBucket);
+  await recursivelyDeleteS3Bucket(t.context.publicBucket);
   await recursivelyDeleteS3Bucket(t.context.stagingBucket);
->>>>>>> 61eb268c
-});
-/*
+  await recursivelyDeleteS3Bucket(t.context.protectedBucket);
+});
+
 test.serial('should move files to final location', async (t) => {
-  const newPayload = JSON.parse(JSON.stringify(payload));
-  newPayload.config.bucket = t.context.stagingBucket;
-  newPayload.config.buckets.internal = {
-    name: t.context.stagingBucket,
-    type: 'internal'
-  };
-  newPayload.config.buckets.public.name = t.context.publicBucket;
-  newPayload.input = [
-    `s3://${t.context.stagingBucket}/file-staging/MOD11A1.A2017200.h19v04.006.2017201090724_1.jpg`,
-    `s3://${t.context.stagingBucket}/file-staging/MOD11A1.A2017200.h19v04.006.2017201090724_2.jpg`
-  ];
-  newPayload.config.input_granules[0].files[0].filename = newPayload.input[0];
-  newPayload.config.input_granules[0].files[1].filename = newPayload.input[1];
-
+  const newPayload = buildPayload(t);
   await uploadFiles(newPayload.input, t.context.stagingBucket);
 
   const output = await moveGranules(newPayload);
   await validateOutput(t, output);
 
-<<<<<<< HEAD
-  const check = await aws.s3ObjectExists({
+  const check = await s3ObjectExists({
     Bucket: t.context.publicBucket,
-=======
-  const check = await s3ObjectExists({
-    Bucket: t.context.endBucket,
->>>>>>> 61eb268c
     Key: 'jpg/example/MOD11A1.A2017200.h19v04.006.2017201090724_1.jpg'
   });
 
   t.true(check);
 });
 
-test.serial('should update filenames with specific url_path', async (t) => {
-  const newPayload = JSON.parse(JSON.stringify(payload));
-  const newFilename1 =
-    `s3://${t.context.publicBucket}/jpg/example/MOD11A1.A2017200.h19v04.006.2017201090724_1.jpg`;
-  const newFilename2 =
-    `s3://${t.context.publicBucket}/example/MOD11A1.A2017200.h19v04.006.2017201090724_2.jpg`;
-  newPayload.config.bucket = t.context.stagingBucket;
-  newPayload.config.buckets.internal = {
-    name: t.context.stagingBucket,
-    type: 'internal'
-  };
-  newPayload.config.buckets.public.name = t.context.publicBucket;
-  newPayload.input = [
-    `s3://${t.context.stagingBucket}/file-staging/MOD11A1.A2017200.h19v04.006.2017201090724_1.jpg`,
-    `s3://${t.context.stagingBucket}/file-staging/MOD11A1.A2017200.h19v04.006.2017201090724_2.jpg`
-  ];
-  newPayload.config.input_granules[0].files[0].filename = newPayload.input[0];
-  newPayload.config.input_granules[0].files[1].filename = newPayload.input[1];
-
-  await uploadFiles(newPayload.input, t.context.stagingBucket);
-
-  const output = await moveGranules(newPayload);
-  const files = output.granules[0].files;
-  t.is(files[0].filename, newFilename1);
-  t.is(files[1].filename, newFilename2);
-});
-
 test.serial('should update filenames with metadata fields', async (t) => {
-  const newPayload = JSON.parse(JSON.stringify(payload));
-  newPayload.config.collection.url_path =
-    'example/{extractYear(cmrMetadata.Granule.Temporal.RangeDateTime.BeginningDateTime)}/';
-  newPayload.input = [
-    `s3://${t.context.stagingBucket}/file-staging/MOD11A1.A2017200.h19v04.006.2017201090724_1.jpg`,
-    `s3://${t.context.stagingBucket}/file-staging/MOD11A1.A2017200.h19v04.006.2017201090724_2.jpg`,
-    `s3://${t.context.stagingBucket}/file-staging/MOD11A1.A2017200.h19v04.006.2017201090724.cmr.xml`
-  ];
-  newPayload.config.bucket = t.context.stagingBucket;
-  newPayload.config.buckets.internal = {
-    name: t.context.stagingBucket,
-    type: 'internal'
-  };
-  newPayload.config.buckets.public.name = t.context.publicBucket;
-
-  newPayload.config.input_granules[0].files[0].filename = newPayload.input[0];
-  newPayload.config.input_granules[0].files[1].filename = newPayload.input[1];
+  const newPayload = buildPayload(t);
 
   const expectedFilenames = [
+    `s3://${t.context.protectedBucket}/example/2003/MOD11A1.A2017200.h19v04.006.2017201090724.hdf`,
     `s3://${t.context.publicBucket}/jpg/example/MOD11A1.A2017200.h19v04.006.2017201090724_1.jpg`,
     `s3://${t.context.publicBucket}/example/2003/MOD11A1.A2017200.h19v04.006.2017201090724_2.jpg`,
-    `s3://${t.context.publicBucket}/example/2003/MOD11A1.A2017200.h19v04.006.2017201090724.cmr.xml`];
+    `s3://${t.context.publicBucket}/example/2003/MOD11A1.A2017200.h19v04.006.2017201090724.cmr.xml`
+  ];
 
   await uploadFiles(newPayload.input, t.context.stagingBucket);
 
@@ -176,17 +97,12 @@
 });
 
 test.serial('should overwrite files', async (t) => {
-  const newPayload = JSON.parse(JSON.stringify(payload));
   const filename = 'MOD11A1.A2017200.h19v04.006.2017201090724_1.jpg';
   const sourceKey = `file-staging/${filename}`;
   const destKey = `jpg/example/${filename}`;
 
-  newPayload.config.bucket = t.context.stagingBucket;
-  newPayload.config.buckets.internal = {
-    name: t.context.stagingBucket,
-    type: 'internal'
-  };
-  newPayload.config.buckets.public.name = t.context.endBucket;
+  const newPayload = buildPayload(t);
+  newPayload.config.duplicateHandling = 'replace';
   newPayload.input = [
     `s3://${t.context.stagingBucket}/${sourceKey}`
   ];
@@ -195,8 +111,6 @@
     name: filename
   }];
 
-  newPayload.config.duplicateHandling = 'replace';
-
   await promiseS3Upload({
     Bucket: t.context.stagingBucket,
     Key: sourceKey,
@@ -206,11 +120,11 @@
   const output = await moveGranules(newPayload);
   await validateOutput(t, output);
   const existingFile = await headObject(
-    t.context.endBucket,
-    destKey,
-  );
-
-  // re-stage source file with different content
+    t.context.publicBucket,
+    destKey
+  );
+
+  // re-stage source jpg file with different content
   const content = randomString();
   await promiseS3Upload({
     Bucket: t.context.stagingBucket,
@@ -226,10 +140,10 @@
   }
   finally {
     const updatedFile = await headObject(
-      t.context.endBucket,
-      destKey,
+      t.context.publicBucket,
+      destKey
     );
-    const objects = await s3().listObjects({ Bucket: t.context.endBucket }).promise();
+    const objects = await s3().listObjects({ Bucket: t.context.publicBucket }).promise();
     t.is(objects.Contents.length, 1);
 
     const item = objects.Contents[0];
@@ -245,21 +159,9 @@
 
 // duplicateHandling has default value 'error' if it's not provided in task configuration and
 // collection configuration
-async function duplicateHandlingErrorTest(t) {
-  const newPayload = JSON.parse(JSON.stringify(payload));
-  newPayload.config.bucket = t.context.stagingBucket;
-  newPayload.config.buckets.internal = {
-    name: t.context.stagingBucket,
-    type: 'internal'
-  };
-  newPayload.config.buckets.public.name = t.context.publicBucket;
-  const granuleId = 'MOD11A1.A2017200.h19v04.006.2017201090724';
-  newPayload.input = [
-    `s3://${t.context.stagingBucket}/file-staging/${granuleId}_1.jpg`,
-    `s3://${t.context.stagingBucket}/file-staging/${granuleId}_2.jpg`
-  ];
-  newPayload.config.input_granules[0].files[0].filename = newPayload.input[0];
-  newPayload.config.input_granules[0].files[1].filename = newPayload.input[1];
+async function duplicateHandlingErrorTest(t, duplicateHandling) {
+  const newPayload = buildPayload(t);
+  if (duplicateHandling) newPayload.config.duplicateHandling = duplicateHandling;
 
   await uploadFiles(newPayload.input, t.context.stagingBucket);
 
@@ -295,18 +197,15 @@
 });
 
 test.serial('when duplicateHandling is "error", throw an error on duplicate', async (t) => {
-  set(t, 'context.event.config.duplicateHandling', 'error');
-  await duplicateHandlingErrorTest(t);
-});
-*/
+  await duplicateHandlingErrorTest(t, 'error');
+});
+
 // duplicateHandling is 'skip'?
 
-
-
 test.serial('when duplicateHandling is "version", keep both data if different', async (t) => {
-  set(t, 'context.event.config.duplicateHandling', 'version');
   let newPayload = buildPayload(t);
-  newPayload.config.duplicateHandling = t.context.event.config.duplicateHandling;
+  newPayload.config.duplicateHandling = 'version';
+
   // payload could be modified
   const newPayloadOrig = clonedeep(newPayload);
 
@@ -319,24 +218,50 @@
 
   await uploadFiles(newPayload.input, t.context.stagingBucket);
   let output = await moveGranules(newPayload);
-  let outputFilenames = output.granules[0].files.map((f) => f.filename);
-  t.deepEqual(expectedFilenames, outputFilenames);
+  const existingFileNames = output.granules[0].files.map((f) => f.filename);
+  t.deepEqual(expectedFilenames, existingFileNames);
+
+  const outputHdfFile = existingFileNames.filter((f) => f.endsWith('.hdf'))[0];
+  const existingHdfFileInfo = await headObject(
+    parseS3Uri(outputHdfFile).Bucket, parseS3Uri(outputHdfFile).Key
+  );
 
   // When it encounters data with a duplicated filename with duplicate checksum,
   // it does not create a copy of the file.
 
-  // run 'moveGranules' on the same files again
-  newPayload = clonedeep(newPayloadOrig);
-  await uploadFiles(newPayload.input, t.context.stagingBucket);
-  output = await moveGranules(newPayload);
-  outputFilenames = output.granules[0].files.map((f) => f.filename);
-  t.deepEqual(expectedFilenames, outputFilenames);
-
   // When it encounters data with a dupliated filename with different checksum,
   // it moves the existing data to a file with a suffix to distinguish it from the new file
 
-  // run 'moveGranules' with updated files
+  // run 'moveGranules' with one of the input files updated
   newPayload = clonedeep(newPayloadOrig);
   await uploadFiles(newPayload.input, t.context.stagingBucket);
-  
+
+  const inputHdfFile = newPayload.input.filter((f) => f.endsWith('.hdf'))[0];
+  const params = {
+    Bucket: t.context.stagingBucket, Key: parseS3Uri(inputHdfFile).Key, Body: randomString()
+  };
+  await s3().putObject(params).promise();
+
+  output = await moveGranules(newPayload);
+  const currentFileNames = output.granules[0].files.map((f) => f.filename);
+  t.is(currentFileNames.length, 5);
+
+  // the extra file is the renamed hdf file
+  const extraFiles = currentFileNames.filter((f) => !existingFileNames.includes(f));
+  t.is(extraFiles.length, 1);
+  t.true(extraFiles[0].startsWith(`${outputHdfFile}.v`));
+
+  // the existing hdf file gets renamed
+  const renamedFile = extraFiles[0];
+  const renamedHdfFileInfo = await headObject(
+    parseS3Uri(renamedFile).Bucket, parseS3Uri(renamedFile).Key
+  );
+  t.deepEqual(existingHdfFileInfo, renamedHdfFileInfo);
+
+  // new hdf file is moved to destination
+  const newHdfFileInfo = await headObject(
+    parseS3Uri(outputHdfFile).Bucket, parseS3Uri(outputHdfFile).Key
+  );
+
+  t.is(newHdfFileInfo.ContentLength, randomString().length);
 });