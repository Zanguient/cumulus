--- conflicted
+++ resolved
@@ -41,10 +41,7 @@
   },
   "dependencies": {
     "@cumulus/common": "^1.0.0-beta.12",
-<<<<<<< HEAD
-=======
     "@cumulus/cumulus-message-adapter-js": "0.0.1-beta.2",
->>>>>>> f3718b43
     "@cumulus/ingest": "^1.0.0-beta.12",
     "@cumulus/test-data": "^1.0.0-beta.12",
     "babel-core": "^6.25.0",
